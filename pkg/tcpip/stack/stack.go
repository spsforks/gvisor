// Copyright 2018 The gVisor Authors.
//
// Licensed under the Apache License, Version 2.0 (the "License");
// you may not use this file except in compliance with the License.
// You may obtain a copy of the License at
//
//     http://www.apache.org/licenses/LICENSE-2.0
//
// Unless required by applicable law or agreed to in writing, software
// distributed under the License is distributed on an "AS IS" BASIS,
// WITHOUT WARRANTIES OR CONDITIONS OF ANY KIND, either express or implied.
// See the License for the specific language governing permissions and
// limitations under the License.

// Package stack provides the glue between networking protocols and the
// consumers of the networking stack.
//
// For consumers, the only function of interest is New(), everything else is
// provided by the tcpip/public package.
package stack

import (
	"bytes"
	"encoding/binary"
	"math"
	mathrand "math/rand"
	"sync/atomic"
	"time"

	"golang.org/x/time/rate"
	"gvisor.dev/gvisor/pkg/rand"
	"gvisor.dev/gvisor/pkg/sleep"
	"gvisor.dev/gvisor/pkg/sync"
	"gvisor.dev/gvisor/pkg/tcpip"
	"gvisor.dev/gvisor/pkg/tcpip/buffer"
	"gvisor.dev/gvisor/pkg/tcpip/header"
	"gvisor.dev/gvisor/pkg/tcpip/ports"
	"gvisor.dev/gvisor/pkg/tcpip/seqnum"
	"gvisor.dev/gvisor/pkg/waiter"
)

const (
	// ageLimit is set to the same cache stale time used in Linux.
	ageLimit = 1 * time.Minute
	// resolutionTimeout is set to the same ARP timeout used in Linux.
	resolutionTimeout = 1 * time.Second
	// resolutionAttempts is set to the same ARP retries used in Linux.
	resolutionAttempts = 3

	// DefaultTOS is the default type of service value for network endpoints.
	DefaultTOS = 0
)

const (
	// fakeNetNumber is used as a protocol number in tests.
	//
	// This constant should match fakeNetNumber in stack_test.go.
	fakeNetNumber tcpip.NetworkProtocolNumber = math.MaxUint32
)

type forwardingFlag uint32

// Packet forwarding flags. Forwarding settings for different network protocols
// are stored as bit flags in an uint32 number.
const (
	forwardingIPv4 forwardingFlag = 1 << iota
	forwardingIPv6

	// forwardingFake is used to test package forwarding with a fake protocol.
	forwardingFake
)

func getForwardingFlag(protocol tcpip.NetworkProtocolNumber) forwardingFlag {
	var flag forwardingFlag
	switch protocol {
	case header.IPv4ProtocolNumber:
		flag = forwardingIPv4
	case header.IPv6ProtocolNumber:
		flag = forwardingIPv6
	case fakeNetNumber:
		// This network protocol number is used to test packet forwarding.
		flag = forwardingFake
	default:
		// We only support forwarding for IPv4 and IPv6.
	}
	return flag
}

type transportProtocolState struct {
	proto          TransportProtocol
	defaultHandler func(r *Route, id TransportEndpointID, pkt *PacketBuffer) bool
}

// TCPProbeFunc is the expected function type for a TCP probe function to be
// passed to stack.AddTCPProbe.
type TCPProbeFunc func(s TCPEndpointState)

// TCPCubicState is used to hold a copy of the internal cubic state when the
// TCPProbeFunc is invoked.
type TCPCubicState struct {
	WLastMax                float64
	WMax                    float64
	T                       time.Time
	TimeSinceLastCongestion time.Duration
	C                       float64
	K                       float64
	Beta                    float64
	WC                      float64
	WEst                    float64
}

// TCPRACKState is used to hold a copy of the internal RACK state when the
// TCPProbeFunc is invoked.
type TCPRACKState struct {
	XmitTime    time.Time
	EndSequence seqnum.Value
	FACK        seqnum.Value
	RTT         time.Duration
	Reord       bool
}

// TCPEndpointID is the unique 4 tuple that identifies a given endpoint.
type TCPEndpointID struct {
	// LocalPort is the local port associated with the endpoint.
	LocalPort uint16

	// LocalAddress is the local [network layer] address associated with
	// the endpoint.
	LocalAddress tcpip.Address

	// RemotePort is the remote port associated with the endpoint.
	RemotePort uint16

	// RemoteAddress it the remote [network layer] address associated with
	// the endpoint.
	RemoteAddress tcpip.Address
}

// TCPFastRecoveryState holds a copy of the internal fast recovery state of a
// TCP endpoint.
type TCPFastRecoveryState struct {
	// Active if true indicates the endpoint is in fast recovery.
	Active bool

	// First is the first unacknowledged sequence number being recovered.
	First seqnum.Value

	// Last is the 'recover' sequence number that indicates the point at
	// which we should exit recovery barring any timeouts etc.
	Last seqnum.Value

	// MaxCwnd is the maximum value we are permitted to grow the congestion
	// window during recovery. This is set at the time we enter recovery.
	MaxCwnd int

	// HighRxt is the highest sequence number which has been retransmitted
	// during the current loss recovery phase.
	// See: RFC 6675 Section 2 for details.
	HighRxt seqnum.Value

	// RescueRxt is the highest sequence number which has been
	// optimistically retransmitted to prevent stalling of the ACK clock
	// when there is loss at the end of the window and no new data is
	// available for transmission.
	// See: RFC 6675 Section 2 for details.
	RescueRxt seqnum.Value
}

// TCPReceiverState holds a copy of the internal state of the receiver for
// a given TCP endpoint.
type TCPReceiverState struct {
	// RcvNxt is the TCP variable RCV.NXT.
	RcvNxt seqnum.Value

	// RcvAcc is the TCP variable RCV.ACC.
	RcvAcc seqnum.Value

	// RcvWndScale is the window scaling to use for inbound segments.
	RcvWndScale uint8

	// PendingBufUsed is the number of bytes pending in the receive
	// queue.
	PendingBufUsed seqnum.Size

	// PendingBufSize is the size of the socket receive buffer.
	PendingBufSize seqnum.Size
}

// TCPSenderState holds a copy of the internal state of the sender for
// a given TCP Endpoint.
type TCPSenderState struct {
	// LastSendTime is the time at which we sent the last segment.
	LastSendTime time.Time

	// DupAckCount is the number of Duplicate ACK's received.
	DupAckCount int

	// SndCwnd is the size of the sending congestion window in packets.
	SndCwnd int

	// Ssthresh is the slow start threshold in packets.
	Ssthresh int

	// SndCAAckCount is the number of packets consumed in congestion
	// avoidance mode.
	SndCAAckCount int

	// Outstanding is the number of packets in flight.
	Outstanding int

	// SndWnd is the send window size in bytes.
	SndWnd seqnum.Size

	// SndUna is the next unacknowledged sequence number.
	SndUna seqnum.Value

	// SndNxt is the sequence number of the next segment to be sent.
	SndNxt seqnum.Value

	// RTTMeasureSeqNum is the sequence number being used for the latest RTT
	// measurement.
	RTTMeasureSeqNum seqnum.Value

	// RTTMeasureTime is the time when the RTTMeasureSeqNum was sent.
	RTTMeasureTime time.Time

	// Closed indicates that the caller has closed the endpoint for sending.
	Closed bool

	// SRTT is the smoothed round-trip time as defined in section 2 of
	// RFC 6298.
	SRTT time.Duration

	// RTO is the retransmit timeout as defined in section of 2 of RFC 6298.
	RTO time.Duration

	// RTTVar is the round-trip time variation as defined in section 2 of
	// RFC 6298.
	RTTVar time.Duration

	// SRTTInited if true indicates take a valid RTT measurement has been
	// completed.
	SRTTInited bool

	// MaxPayloadSize is the maximum size of the payload of a given segment.
	// It is initialized on demand.
	MaxPayloadSize int

	// SndWndScale is the number of bits to shift left when reading the send
	// window size from a segment.
	SndWndScale uint8

	// MaxSentAck is the highest acknowledgement number sent till now.
	MaxSentAck seqnum.Value

	// FastRecovery holds the fast recovery state for the endpoint.
	FastRecovery TCPFastRecoveryState

	// Cubic holds the state related to CUBIC congestion control.
	Cubic TCPCubicState

	// RACKState holds the state related to RACK loss detection algorithm.
	RACKState TCPRACKState
}

// TCPSACKInfo holds TCP SACK related information for a given TCP endpoint.
type TCPSACKInfo struct {
	// Blocks is the list of SACK Blocks that identify the out of order segments
	// held by a given TCP endpoint.
	Blocks []header.SACKBlock

	// ReceivedBlocks are the SACK blocks received by this endpoint
	// from the peer endpoint.
	ReceivedBlocks []header.SACKBlock

	// MaxSACKED is the highest sequence number that has been SACKED
	// by the peer.
	MaxSACKED seqnum.Value
}

// RcvBufAutoTuneParams holds state related to TCP receive buffer auto-tuning.
type RcvBufAutoTuneParams struct {
	// MeasureTime is the time at which the current measurement
	// was started.
	MeasureTime time.Time

	// CopiedBytes is the number of bytes copied to user space since
	// this measure began.
	CopiedBytes int

	// PrevCopiedBytes is the number of bytes copied to userspace in
	// the previous RTT period.
	PrevCopiedBytes int

	// RcvBufSize is the auto tuned receive buffer size.
	RcvBufSize int

	// RTT is the smoothed RTT as measured by observing the time between
	// when a byte is first acknowledged and the receipt of data that is at
	// least one window beyond the sequence number that was acknowledged.
	RTT time.Duration

	// RTTVar is the "round-trip time variation" as defined in section 2
	// of RFC6298.
	RTTVar time.Duration

	// RTTMeasureSeqNumber is the highest acceptable sequence number at the
	// time this RTT measurement period began.
	RTTMeasureSeqNumber seqnum.Value

	// RTTMeasureTime is the absolute time at which the current RTT
	// measurement period began.
	RTTMeasureTime time.Time

	// Disabled is true if an explicit receive buffer is set for the
	// endpoint.
	Disabled bool
}

// TCPEndpointState is a copy of the internal state of a TCP endpoint.
type TCPEndpointState struct {
	// ID is a copy of the TransportEndpointID for the endpoint.
	ID TCPEndpointID

	// SegTime denotes the absolute time when this segment was received.
	SegTime time.Time

	// RcvBufSize is the size of the receive socket buffer for the endpoint.
	RcvBufSize int

	// RcvBufUsed is the amount of bytes actually held in the receive socket
	// buffer for the endpoint.
	RcvBufUsed int

	// RcvBufAutoTuneParams is used to hold state variables to compute
	// the auto tuned receive buffer size.
	RcvAutoParams RcvBufAutoTuneParams

	// RcvClosed if true, indicates the endpoint has been closed for reading.
	RcvClosed bool

	// SendTSOk is used to indicate when the TS Option has been negotiated.
	// When sendTSOk is true every non-RST segment should carry a TS as per
	// RFC7323#section-1.1.
	SendTSOk bool

	// RecentTS is the timestamp that should be sent in the TSEcr field of
	// the timestamp for future segments sent by the endpoint. This field is
	// updated if required when a new segment is received by this endpoint.
	RecentTS uint32

	// TSOffset is a randomized offset added to the value of the TSVal field
	// in the timestamp option.
	TSOffset uint32

	// SACKPermitted is set to true if the peer sends the TCPSACKPermitted
	// option in the SYN/SYN-ACK.
	SACKPermitted bool

	// SACK holds TCP SACK related information for this endpoint.
	SACK TCPSACKInfo

	// SndBufSize is the size of the socket send buffer.
	SndBufSize int

	// SndBufUsed is the number of bytes held in the socket send buffer.
	SndBufUsed int

	// SndClosed indicates that the endpoint has been closed for sends.
	SndClosed bool

	// SndBufInQueue is the number of bytes in the send queue.
	SndBufInQueue seqnum.Size

	// PacketTooBigCount is used to notify the main protocol routine how
	// many times a "packet too big" control packet is received.
	PacketTooBigCount int

	// SndMTU is the smallest MTU seen in the control packets received.
	SndMTU int

	// Receiver holds variables related to the TCP receiver for the endpoint.
	Receiver TCPReceiverState

	// Sender holds state related to the TCP Sender for the endpoint.
	Sender TCPSenderState
}

// ResumableEndpoint is an endpoint that needs to be resumed after restore.
type ResumableEndpoint interface {
	// Resume resumes an endpoint after restore. This can be used to restart
	// background workers such as protocol goroutines. This must be called after
	// all indirect dependencies of the endpoint has been restored, which
	// generally implies at the end of the restore process.
	Resume(*Stack)
}

// uniqueIDGenerator is a default unique ID generator.
type uniqueIDGenerator uint64

func (u *uniqueIDGenerator) UniqueID() uint64 {
	return atomic.AddUint64((*uint64)(u), 1)
}

// NICNameFromID is a function that returns a stable name for the specified NIC,
// even if different NIC IDs are used to refer to the same NIC in different
// program runs. It is used when generating opaque interface identifiers (IIDs).
// If the NIC was created with a name, it will be passed to NICNameFromID.
//
// NICNameFromID SHOULD return unique NIC names so unique opaque IIDs are
// generated for the same prefix on differnt NICs.
type NICNameFromID func(tcpip.NICID, string) string

// OpaqueInterfaceIdentifierOptions holds the options related to the generation
// of opaque interface indentifiers (IIDs) as defined by RFC 7217.
type OpaqueInterfaceIdentifierOptions struct {
	// NICNameFromID is a function that returns a stable name for a specified NIC,
	// even if the NIC ID changes over time.
	//
	// Must be specified to generate the opaque IID.
	NICNameFromID NICNameFromID

	// SecretKey is a pseudo-random number used as the secret key when generating
	// opaque IIDs as defined by RFC 7217. The key SHOULD be at least
	// header.OpaqueIIDSecretKeyMinBytes bytes and MUST follow minimum randomness
	// requirements for security as outlined by RFC 4086. SecretKey MUST NOT
	// change between program runs, unless explicitly changed.
	//
	// OpaqueInterfaceIdentifierOptions takes ownership of SecretKey. SecretKey
	// MUST NOT be modified after Stack is created.
	//
	// May be nil, but a nil value is highly discouraged to maintain
	// some level of randomness between nodes.
	SecretKey []byte
}

// Stack is a networking stack, with all supported protocols, NICs, and route
// table.
type Stack struct {
	transportProtocols map[tcpip.TransportProtocolNumber]*transportProtocolState
	networkProtocols   map[tcpip.NetworkProtocolNumber]NetworkProtocol
	linkAddrResolvers  map[tcpip.NetworkProtocolNumber]LinkAddressResolver

	// rawFactory creates raw endpoints. If nil, raw endpoints are
	// disabled. It is set during Stack creation and is immutable.
	rawFactory RawFactory

	demux *transportDemuxer

	stats tcpip.Stats

	linkAddrCache *linkAddrCache

<<<<<<< HEAD
	mu         sync.RWMutex
	nics       map[tcpip.NICID]*NIC
	forwarding bool

	// cleanupEndpointsMu protects cleanupEndpoints.
	cleanupEndpointsMu sync.Mutex
	cleanupEndpoints   map[TransportEndpoint]struct{}
=======
	mu   sync.RWMutex
	nics map[tcpip.NICID]*NIC

	// forwarding contains the enable bits for packet forwarding for different
	// network protocols.
	forwarding struct {
		sync.RWMutex
		flag forwardingFlag
	}

	cleanupEndpoints map[TransportEndpoint]struct{}
>>>>>>> 20293799

	// route is the route table passed in by the user via SetRouteTable(),
	// it is used by FindRoute() to build a route for a specific
	// destination.
	routeTable []tcpip.Route

	*ports.PortManager

	// If not nil, then any new endpoints will have this probe function
	// invoked everytime they receive a TCP segment.
	tcpProbeFunc atomic.Value // TCPProbeFunc

	// clock is used to generate user-visible times.
	clock tcpip.Clock

	// handleLocal allows non-loopback interfaces to loop packets.
	handleLocal bool

	// tables are the iptables packet filtering and manipulation rules.
	// TODO(gvisor.dev/issue/170): S/R this field.
	tables *IPTables

	// resumableEndpoints is a list of endpoints that need to be resumed if the
	// stack is being restored.
	resumableEndpoints []ResumableEndpoint

	// icmpRateLimiter is a global rate limiter for all ICMP messages generated
	// by the stack.
	icmpRateLimiter *ICMPRateLimiter

	// seed is a one-time random value initialized at stack startup
	// and is used to seed the TCP port picking on active connections
	//
	// TODO(gvisor.dev/issue/940): S/R this field.
	seed uint32

	// ndpConfigs is the default NDP configurations used by interfaces.
	ndpConfigs NDPConfigurations

	// nudConfigs is the default NUD configurations used by interfaces.
	nudConfigs NUDConfigurations

	// useNeighborCache indicates whether ARP and NDP packets should be handled
	// by the NIC's neighborCache instead of linkAddrCache.
	useNeighborCache bool

	// autoGenIPv6LinkLocal determines whether or not the stack will attempt
	// to auto-generate an IPv6 link-local address for newly enabled non-loopback
	// NICs. See the AutoGenIPv6LinkLocal field of Options for more details.
	autoGenIPv6LinkLocal bool

	// ndpDisp is the NDP event dispatcher that is used to send the netstack
	// integrator NDP related events.
	ndpDisp NDPDispatcher

	// nudDisp is the NUD event dispatcher that is used to send the netstack
	// integrator NUD related events.
	nudDisp NUDDispatcher

	// uniqueIDGenerator is a generator of unique identifiers.
	uniqueIDGenerator UniqueID

	// opaqueIIDOpts hold the options for generating opaque interface identifiers
	// (IIDs) as outlined by RFC 7217.
	opaqueIIDOpts OpaqueInterfaceIdentifierOptions

	// tempIIDSeed is used to seed the initial temporary interface identifier
	// history value used to generate IIDs for temporary SLAAC addresses.
	tempIIDSeed []byte

	// forwarder holds the packets that wait for their link-address resolutions
	// to complete, and forwards them when each resolution is done.
	forwarder *forwardQueue

	// randomGenerator is an injectable pseudo random generator that can be
	// used when a random number is required.
	randomGenerator *mathrand.Rand

	// sendBufferSize holds the min/default/max send buffer sizes for
	// endpoints other than TCP.
	sendBufferSize SendBufferSizeOption

	// receiveBufferSize holds the min/default/max receive buffer sizes for
	// endpoints other than TCP.
	receiveBufferSize ReceiveBufferSizeOption
}

// UniqueID is an abstract generator of unique identifiers.
type UniqueID interface {
	UniqueID() uint64
}

// Options contains optional Stack configuration.
type Options struct {
	// NetworkProtocols lists the network protocols to enable.
	NetworkProtocols []NetworkProtocol

	// TransportProtocols lists the transport protocols to enable.
	TransportProtocols []TransportProtocol

	// Clock is an optional clock source used for timestampping packets.
	//
	// If no Clock is specified, the clock source will be time.Now.
	Clock tcpip.Clock

	// Stats are optional statistic counters.
	Stats tcpip.Stats

	// HandleLocal indicates whether packets destined to their source
	// should be handled by the stack internally (true) or outside the
	// stack (false).
	HandleLocal bool

	// UniqueID is an optional generator of unique identifiers.
	UniqueID UniqueID

	// NDPConfigs is the default NDP configurations used by interfaces.
	//
	// By default, NDPConfigs will have a zero value for its
	// DupAddrDetectTransmits field, implying that DAD will not be performed
	// before assigning an address to a NIC.
	NDPConfigs NDPConfigurations

	// NUDConfigs is the default NUD configurations used by interfaces.
	NUDConfigs NUDConfigurations

	// UseNeighborCache indicates whether ARP and NDP packets should be handled
	// by the Neighbor Unreachability Detection (NUD) state machine. This flag
	// also enables the APIs for inspecting and modifying the neighbor table via
	// NUDDispatcher and the following Stack methods: Neighbors, RemoveNeighbor,
	// and ClearNeighbors.
	UseNeighborCache bool

	// AutoGenIPv6LinkLocal determines whether or not the stack will attempt to
	// auto-generate an IPv6 link-local address for newly enabled non-loopback
	// NICs.
	//
	// Note, setting this to true does not mean that a link-local address
	// will be assigned right away, or at all. If Duplicate Address Detection
	// is enabled, an address will only be assigned if it successfully resolves.
	// If it fails, no further attempt will be made to auto-generate an IPv6
	// link-local address.
	//
	// The generated link-local address will follow RFC 4291 Appendix A
	// guidelines.
	AutoGenIPv6LinkLocal bool

	// NDPDisp is the NDP event dispatcher that an integrator can provide to
	// receive NDP related events.
	NDPDisp NDPDispatcher

	// NUDDisp is the NUD event dispatcher that an integrator can provide to
	// receive NUD related events.
	NUDDisp NUDDispatcher

	// RawFactory produces raw endpoints. Raw endpoints are enabled only if
	// this is non-nil.
	RawFactory RawFactory

	// OpaqueIIDOpts hold the options for generating opaque interface
	// identifiers (IIDs) as outlined by RFC 7217.
	OpaqueIIDOpts OpaqueInterfaceIdentifierOptions

	// RandSource is an optional source to use to generate random
	// numbers. If omitted it defaults to a Source seeded by the data
	// returned by rand.Read().
	//
	// RandSource must be thread-safe.
	RandSource mathrand.Source

	// TempIIDSeed is used to seed the initial temporary interface identifier
	// history value used to generate IIDs for temporary SLAAC addresses.
	//
	// Temporary SLAAC adresses are short-lived addresses which are unpredictable
	// and random from the perspective of other nodes on the network. It is
	// recommended that the seed be a random byte buffer of at least
	// header.IIDSize bytes to make sure that temporary SLAAC addresses are
	// sufficiently random. It should follow minimum randomness requirements for
	// security as outlined by RFC 4086.
	//
	// Note: using a nil value, the same seed across netstack program runs, or a
	// seed that is too small would reduce randomness and increase predictability,
	// defeating the purpose of temporary SLAAC addresses.
	TempIIDSeed []byte
}

// TransportEndpointInfo holds useful information about a transport endpoint
// which can be queried by monitoring tools.
//
// +stateify savable
type TransportEndpointInfo struct {
	// The following fields are initialized at creation time and are
	// immutable.

	NetProto   tcpip.NetworkProtocolNumber
	TransProto tcpip.TransportProtocolNumber

	// The following fields are protected by endpoint mu.

	ID TransportEndpointID
	// BindNICID and bindAddr are set via calls to Bind(). They are used to
	// reject attempts to send data or connect via a different NIC or
	// address
	BindNICID tcpip.NICID
	BindAddr  tcpip.Address
	// RegisterNICID is the default NICID registered as a side-effect of
	// connect or datagram write.
	RegisterNICID tcpip.NICID
}

// AddrNetProtoLocked unwraps the specified address if it is a V4-mapped V6
// address and returns the network protocol number to be used to communicate
// with the specified address. It returns an error if the passed address is
// incompatible with the receiver.
//
// Preconditon: the parent endpoint mu must be held while calling this method.
func (e *TransportEndpointInfo) AddrNetProtoLocked(addr tcpip.FullAddress, v6only bool) (tcpip.FullAddress, tcpip.NetworkProtocolNumber, *tcpip.Error) {
	netProto := e.NetProto
	switch len(addr.Addr) {
	case header.IPv4AddressSize:
		netProto = header.IPv4ProtocolNumber
	case header.IPv6AddressSize:
		if header.IsV4MappedAddress(addr.Addr) {
			netProto = header.IPv4ProtocolNumber
			addr.Addr = addr.Addr[header.IPv6AddressSize-header.IPv4AddressSize:]
			if addr.Addr == header.IPv4Any {
				addr.Addr = ""
			}
		}
	}

	switch len(e.ID.LocalAddress) {
	case header.IPv4AddressSize:
		if len(addr.Addr) == header.IPv6AddressSize {
			return tcpip.FullAddress{}, 0, tcpip.ErrInvalidEndpointState
		}
	case header.IPv6AddressSize:
		if len(addr.Addr) == header.IPv4AddressSize {
			return tcpip.FullAddress{}, 0, tcpip.ErrNetworkUnreachable
		}
	}

	switch {
	case netProto == e.NetProto:
	case netProto == header.IPv4ProtocolNumber && e.NetProto == header.IPv6ProtocolNumber:
		if v6only {
			return tcpip.FullAddress{}, 0, tcpip.ErrNoRoute
		}
	default:
		return tcpip.FullAddress{}, 0, tcpip.ErrInvalidEndpointState
	}

	return addr, netProto, nil
}

// IsEndpointInfo is an empty method to implement the tcpip.EndpointInfo
// marker interface.
func (*TransportEndpointInfo) IsEndpointInfo() {}

// New allocates a new networking stack with only the requested networking and
// transport protocols configured with default options.
//
// Note, NDPConfigurations will be fixed before being used by the Stack. That
// is, if an invalid value was provided, it will be reset to the default value.
//
// Protocol options can be changed by calling the
// SetNetworkProtocolOption/SetTransportProtocolOption methods provided by the
// stack. Please refer to individual protocol implementations as to what options
// are supported.
func New(opts Options) *Stack {
	clock := opts.Clock
	if clock == nil {
		clock = &tcpip.StdClock{}
	}

	if opts.UniqueID == nil {
		opts.UniqueID = new(uniqueIDGenerator)
	}

	randSrc := opts.RandSource
	if randSrc == nil {
		// Source provided by mathrand.NewSource is not thread-safe so
		// we wrap it in a simple thread-safe version.
		randSrc = &lockedRandomSource{src: mathrand.NewSource(generateRandInt64())}
	}

	// Make sure opts.NDPConfigs contains valid values only.
	opts.NDPConfigs.validate()

	opts.NUDConfigs.resetInvalidFields()

	s := &Stack{
		transportProtocols:   make(map[tcpip.TransportProtocolNumber]*transportProtocolState),
		networkProtocols:     make(map[tcpip.NetworkProtocolNumber]NetworkProtocol),
		linkAddrResolvers:    make(map[tcpip.NetworkProtocolNumber]LinkAddressResolver),
		nics:                 make(map[tcpip.NICID]*NIC),
		cleanupEndpoints:     make(map[TransportEndpoint]struct{}),
		linkAddrCache:        newLinkAddrCache(ageLimit, resolutionTimeout, resolutionAttempts),
		PortManager:          ports.NewPortManager(),
		clock:                clock,
		stats:                opts.Stats.FillIn(),
		handleLocal:          opts.HandleLocal,
		tables:               DefaultTables(),
		icmpRateLimiter:      NewICMPRateLimiter(),
		seed:                 generateRandUint32(),
		ndpConfigs:           opts.NDPConfigs,
		nudConfigs:           opts.NUDConfigs,
		useNeighborCache:     opts.UseNeighborCache,
		autoGenIPv6LinkLocal: opts.AutoGenIPv6LinkLocal,
		uniqueIDGenerator:    opts.UniqueID,
		ndpDisp:              opts.NDPDisp,
		nudDisp:              opts.NUDDisp,
		opaqueIIDOpts:        opts.OpaqueIIDOpts,
		tempIIDSeed:          opts.TempIIDSeed,
		forwarder:            newForwardQueue(),
		randomGenerator:      mathrand.New(randSrc),
		sendBufferSize: SendBufferSizeOption{
			Min:     MinBufferSize,
			Default: DefaultBufferSize,
			Max:     DefaultMaxBufferSize,
		},
		receiveBufferSize: ReceiveBufferSizeOption{
			Min:     MinBufferSize,
			Default: DefaultBufferSize,
			Max:     DefaultMaxBufferSize,
		},
	}

	// Add specified network protocols.
	for _, netProto := range opts.NetworkProtocols {
		s.networkProtocols[netProto.Number()] = netProto
		if r, ok := netProto.(LinkAddressResolver); ok {
			s.linkAddrResolvers[r.LinkAddressProtocol()] = r
		}
	}

	// Add specified transport protocols.
	for _, transProto := range opts.TransportProtocols {
		s.transportProtocols[transProto.Number()] = &transportProtocolState{
			proto: transProto,
		}
	}

	// Add the factory for raw endpoints, if present.
	s.rawFactory = opts.RawFactory

	// Create the global transport demuxer.
	s.demux = newTransportDemuxer(s)

	return s
}

// newJob returns a tcpip.Job using the Stack clock.
func (s *Stack) newJob(l sync.Locker, f func()) *tcpip.Job {
	return tcpip.NewJob(s.clock, l, f)
}

// UniqueID returns a unique identifier.
func (s *Stack) UniqueID() uint64 {
	return s.uniqueIDGenerator.UniqueID()
}

// SetNetworkProtocolOption allows configuring individual protocol level
// options. This method returns an error if the protocol is not supported or
// option is not supported by the protocol implementation or the provided value
// is incorrect.
func (s *Stack) SetNetworkProtocolOption(network tcpip.NetworkProtocolNumber, option tcpip.SettableNetworkProtocolOption) *tcpip.Error {
	netProto, ok := s.networkProtocols[network]
	if !ok {
		return tcpip.ErrUnknownProtocol
	}
	return netProto.SetOption(option)
}

// NetworkProtocolOption allows retrieving individual protocol level option
// values. This method returns an error if the protocol is not supported or
// option is not supported by the protocol implementation.
// e.g.
// var v ipv4.MyOption
// err := s.NetworkProtocolOption(tcpip.IPv4ProtocolNumber, &v)
// if err != nil {
//   ...
// }
func (s *Stack) NetworkProtocolOption(network tcpip.NetworkProtocolNumber, option tcpip.GettableNetworkProtocolOption) *tcpip.Error {
	netProto, ok := s.networkProtocols[network]
	if !ok {
		return tcpip.ErrUnknownProtocol
	}
	return netProto.Option(option)
}

// SetTransportProtocolOption allows configuring individual protocol level
// options. This method returns an error if the protocol is not supported or
// option is not supported by the protocol implementation or the provided value
// is incorrect.
func (s *Stack) SetTransportProtocolOption(transport tcpip.TransportProtocolNumber, option tcpip.SettableTransportProtocolOption) *tcpip.Error {
	transProtoState, ok := s.transportProtocols[transport]
	if !ok {
		return tcpip.ErrUnknownProtocol
	}
	return transProtoState.proto.SetOption(option)
}

// TransportProtocolOption allows retrieving individual protocol level option
// values. This method returns an error if the protocol is not supported or
// option is not supported by the protocol implementation.
// var v tcp.SACKEnabled
// if err := s.TransportProtocolOption(tcpip.TCPProtocolNumber, &v); err != nil {
//   ...
// }
func (s *Stack) TransportProtocolOption(transport tcpip.TransportProtocolNumber, option tcpip.GettableTransportProtocolOption) *tcpip.Error {
	transProtoState, ok := s.transportProtocols[transport]
	if !ok {
		return tcpip.ErrUnknownProtocol
	}
	return transProtoState.proto.Option(option)
}

// SetTransportProtocolHandler sets the per-stack default handler for the given
// protocol.
//
// It must be called only during initialization of the stack. Changing it as the
// stack is operating is not supported.
func (s *Stack) SetTransportProtocolHandler(p tcpip.TransportProtocolNumber, h func(*Route, TransportEndpointID, *PacketBuffer) bool) {
	state := s.transportProtocols[p]
	if state != nil {
		state.defaultHandler = h
	}
}

// Clock returns the Stack's clock for retrieving the current time and
// scheduling work.
func (s *Stack) Clock() tcpip.Clock {
	return s.clock
}

// Stats returns a mutable copy of the current stats.
//
// This is not generally exported via the public interface, but is available
// internally.
func (s *Stack) Stats() tcpip.Stats {
	return s.stats
}

// SetForwarding enables or disables packet forwarding between NICs.
func (s *Stack) SetForwarding(protocol tcpip.NetworkProtocolNumber, enable bool) {
	s.forwarding.Lock()
	defer s.forwarding.Unlock()

	// If this stack does not support the protocol, do nothing.
	if _, ok := s.networkProtocols[protocol]; !ok {
		return
	}

	flag := getForwardingFlag(protocol)

	// If the forwarding value for this protocol hasn't changed then do
	// nothing.
	if s.forwarding.flag&getForwardingFlag(protocol) != 0 == enable {
		return
	}

	var newValue forwardingFlag
	if enable {
		newValue = s.forwarding.flag | flag
	} else {
		newValue = s.forwarding.flag & ^flag
	}
	s.forwarding.flag = newValue

	// Enable or disable NDP for IPv6.
	if protocol == header.IPv6ProtocolNumber {
		if enable {
			for _, nic := range s.nics {
				nic.becomeIPv6Router()
			}
		} else {
			for _, nic := range s.nics {
				nic.becomeIPv6Host()
			}
		}
	}
}

// Forwarding returns if packet forwarding between NICs is enabled.
func (s *Stack) Forwarding(protocol tcpip.NetworkProtocolNumber) bool {
	s.forwarding.RLock()
	defer s.forwarding.RUnlock()
	return s.forwarding.flag&getForwardingFlag(protocol) != 0
}

// SetRouteTable assigns the route table to be used by this stack. It
// specifies which NIC to use for given destination address ranges.
//
// This method takes ownership of the table.
func (s *Stack) SetRouteTable(table []tcpip.Route) {
	s.mu.Lock()
	defer s.mu.Unlock()

	s.routeTable = table
}

// GetRouteTable returns the route table which is currently in use.
func (s *Stack) GetRouteTable() []tcpip.Route {
	s.mu.Lock()
	defer s.mu.Unlock()
	return append([]tcpip.Route(nil), s.routeTable...)
}

// AddRoute appends a route to the route table.
func (s *Stack) AddRoute(route tcpip.Route) {
	s.mu.Lock()
	defer s.mu.Unlock()
	s.routeTable = append(s.routeTable, route)
}

// NewEndpoint creates a new transport layer endpoint of the given protocol.
func (s *Stack) NewEndpoint(transport tcpip.TransportProtocolNumber, network tcpip.NetworkProtocolNumber, waiterQueue *waiter.Queue) (tcpip.Endpoint, *tcpip.Error) {
	t, ok := s.transportProtocols[transport]
	if !ok {
		return nil, tcpip.ErrUnknownProtocol
	}

	return t.proto.NewEndpoint(s, network, waiterQueue)
}

// NewRawEndpoint creates a new raw transport layer endpoint of the given
// protocol. Raw endpoints receive all traffic for a given protocol regardless
// of address.
func (s *Stack) NewRawEndpoint(transport tcpip.TransportProtocolNumber, network tcpip.NetworkProtocolNumber, waiterQueue *waiter.Queue, associated bool) (tcpip.Endpoint, *tcpip.Error) {
	if s.rawFactory == nil {
		return nil, tcpip.ErrNotPermitted
	}

	if !associated {
		return s.rawFactory.NewUnassociatedEndpoint(s, network, transport, waiterQueue)
	}

	t, ok := s.transportProtocols[transport]
	if !ok {
		return nil, tcpip.ErrUnknownProtocol
	}

	return t.proto.NewRawEndpoint(s, network, waiterQueue)
}

// NewPacketEndpoint creates a new packet endpoint listening for the given
// netProto.
func (s *Stack) NewPacketEndpoint(cooked bool, netProto tcpip.NetworkProtocolNumber, waiterQueue *waiter.Queue) (tcpip.Endpoint, *tcpip.Error) {
	if s.rawFactory == nil {
		return nil, tcpip.ErrNotPermitted
	}

	return s.rawFactory.NewPacketEndpoint(s, cooked, netProto, waiterQueue)
}

// NICContext is an opaque pointer used to store client-supplied NIC metadata.
type NICContext interface{}

// NICOptions specifies the configuration of a NIC as it is being created.
// The zero value creates an enabled, unnamed NIC.
type NICOptions struct {
	// Name specifies the name of the NIC.
	Name string

	// Disabled specifies whether to avoid calling Attach on the passed
	// LinkEndpoint.
	Disabled bool

	// Context specifies user-defined data that will be returned in stack.NICInfo
	// for the NIC. Clients of this library can use it to add metadata that
	// should be tracked alongside a NIC, to avoid having to keep a
	// map[tcpip.NICID]metadata mirroring stack.Stack's nic map.
	Context NICContext
}

// CreateNICWithOptions creates a NIC with the provided id, LinkEndpoint, and
// NICOptions. See the documentation on type NICOptions for details on how
// NICs can be configured.
//
// LinkEndpoint.Attach will be called to bind ep with a NetworkDispatcher.
func (s *Stack) CreateNICWithOptions(id tcpip.NICID, ep LinkEndpoint, opts NICOptions) *tcpip.Error {
	s.mu.Lock()
	defer s.mu.Unlock()

	// Make sure id is unique.
	if _, ok := s.nics[id]; ok {
		return tcpip.ErrDuplicateNICID
	}

	// Make sure name is unique, unless unnamed.
	if opts.Name != "" {
		for _, n := range s.nics {
			if n.Name() == opts.Name {
				return tcpip.ErrDuplicateNICID
			}
		}
	}

	n := newNIC(s, id, opts.Name, ep, opts.Context)
	s.nics[id] = n
	if !opts.Disabled {
		return n.enable()
	}

	return nil
}

// CreateNIC creates a NIC with the provided id and LinkEndpoint and calls
// LinkEndpoint.Attach to bind ep with a NetworkDispatcher.
func (s *Stack) CreateNIC(id tcpip.NICID, ep LinkEndpoint) *tcpip.Error {
	return s.CreateNICWithOptions(id, ep, NICOptions{})
}

// GetNICByName gets the NIC specified by name.
func (s *Stack) GetNICByName(name string) (*NIC, bool) {
	s.mu.RLock()
	defer s.mu.RUnlock()
	for _, nic := range s.nics {
		if nic.Name() == name {
			return nic, true
		}
	}
	return nil, false
}

// EnableNIC enables the given NIC so that the link-layer endpoint can start
// delivering packets to it.
func (s *Stack) EnableNIC(id tcpip.NICID) *tcpip.Error {
	s.mu.RLock()
	defer s.mu.RUnlock()

	nic, ok := s.nics[id]
	if !ok {
		return tcpip.ErrUnknownNICID
	}

	return nic.enable()
}

// DisableNIC disables the given NIC.
func (s *Stack) DisableNIC(id tcpip.NICID) *tcpip.Error {
	s.mu.RLock()
	defer s.mu.RUnlock()

	nic, ok := s.nics[id]
	if !ok {
		return tcpip.ErrUnknownNICID
	}

	return nic.disable()
}

// CheckNIC checks if a NIC is usable.
func (s *Stack) CheckNIC(id tcpip.NICID) bool {
	s.mu.RLock()
	defer s.mu.RUnlock()

	nic, ok := s.nics[id]
	if !ok {
		return false
	}

	return nic.enabled()
}

// RemoveNIC removes NIC and all related routes from the network stack.
func (s *Stack) RemoveNIC(id tcpip.NICID) *tcpip.Error {
	s.mu.Lock()
	defer s.mu.Unlock()

	return s.removeNICLocked(id)
}

// removeNICLocked removes NIC and all related routes from the network stack.
//
// s.mu must be locked.
func (s *Stack) removeNICLocked(id tcpip.NICID) *tcpip.Error {
	nic, ok := s.nics[id]
	if !ok {
		return tcpip.ErrUnknownNICID
	}
	delete(s.nics, id)

	// Remove routes in-place. n tracks the number of routes written.
	n := 0
	for i, r := range s.routeTable {
		s.routeTable[i] = tcpip.Route{}
		if r.NIC != id {
			// Keep this route.
			s.routeTable[n] = r
			n++
		}
	}

	s.routeTable = s.routeTable[:n]

	return nic.remove()
}

// NICInfo captures the name and addresses assigned to a NIC.
type NICInfo struct {
	Name              string
	LinkAddress       tcpip.LinkAddress
	ProtocolAddresses []tcpip.ProtocolAddress

	// Flags indicate the state of the NIC.
	Flags NICStateFlags

	// MTU is the maximum transmission unit.
	MTU uint32

	Stats NICStats

	// Context is user-supplied data optionally supplied in CreateNICWithOptions.
	// See type NICOptions for more details.
	Context NICContext

	// ARPHardwareType holds the ARP Hardware type of the NIC. This is the
	// value sent in haType field of an ARP Request sent by this NIC and the
	// value expected in the haType field of an ARP response.
	ARPHardwareType header.ARPHardwareType
}

// HasNIC returns true if the NICID is defined in the stack.
func (s *Stack) HasNIC(id tcpip.NICID) bool {
	s.mu.RLock()
	_, ok := s.nics[id]
	s.mu.RUnlock()
	return ok
}

// NICInfo returns a map of NICIDs to their associated information.
func (s *Stack) NICInfo() map[tcpip.NICID]NICInfo {
	s.mu.RLock()
	defer s.mu.RUnlock()

	nics := make(map[tcpip.NICID]NICInfo)
	for id, nic := range s.nics {
		flags := NICStateFlags{
			Up:          true, // Netstack interfaces are always up.
			Running:     nic.enabled(),
			Promiscuous: nic.isPromiscuousMode(),
			Loopback:    nic.isLoopback(),
		}
		nics[id] = NICInfo{
			Name:              nic.name,
			LinkAddress:       nic.linkEP.LinkAddress(),
			ProtocolAddresses: nic.PrimaryAddresses(),
			Flags:             flags,
			MTU:               nic.linkEP.MTU(),
			Stats:             nic.stats,
			Context:           nic.context,
			ARPHardwareType:   nic.linkEP.ARPHardwareType(),
		}
	}
	return nics
}

// NICStateFlags holds information about the state of an NIC.
type NICStateFlags struct {
	// Up indicates whether the interface is running.
	Up bool

	// Running indicates whether resources are allocated.
	Running bool

	// Promiscuous indicates whether the interface is in promiscuous mode.
	Promiscuous bool

	// Loopback indicates whether the interface is a loopback.
	Loopback bool
}

// AddAddress adds a new network-layer address to the specified NIC.
func (s *Stack) AddAddress(id tcpip.NICID, protocol tcpip.NetworkProtocolNumber, addr tcpip.Address) *tcpip.Error {
	return s.AddAddressWithOptions(id, protocol, addr, CanBePrimaryEndpoint)
}

// AddProtocolAddress adds a new network-layer protocol address to the
// specified NIC.
func (s *Stack) AddProtocolAddress(id tcpip.NICID, protocolAddress tcpip.ProtocolAddress) *tcpip.Error {
	return s.AddProtocolAddressWithOptions(id, protocolAddress, CanBePrimaryEndpoint)
}

// AddAddressWithOptions is the same as AddAddress, but allows you to specify
// whether the new endpoint can be primary or not.
func (s *Stack) AddAddressWithOptions(id tcpip.NICID, protocol tcpip.NetworkProtocolNumber, addr tcpip.Address, peb PrimaryEndpointBehavior) *tcpip.Error {
	netProto, ok := s.networkProtocols[protocol]
	if !ok {
		return tcpip.ErrUnknownProtocol
	}
	return s.AddProtocolAddressWithOptions(id, tcpip.ProtocolAddress{
		Protocol: protocol,
		AddressWithPrefix: tcpip.AddressWithPrefix{
			Address:   addr,
			PrefixLen: netProto.DefaultPrefixLen(),
		},
	}, peb)
}

// AddProtocolAddressWithOptions is the same as AddProtocolAddress, but allows
// you to specify whether the new endpoint can be primary or not.
func (s *Stack) AddProtocolAddressWithOptions(id tcpip.NICID, protocolAddress tcpip.ProtocolAddress, peb PrimaryEndpointBehavior) *tcpip.Error {
	s.mu.RLock()
	defer s.mu.RUnlock()

	nic, ok := s.nics[id]
	if !ok {
		return tcpip.ErrUnknownNICID
	}

	return nic.AddAddress(protocolAddress, peb)
}

// RemoveAddress removes an existing network-layer address from the specified
// NIC.
func (s *Stack) RemoveAddress(id tcpip.NICID, addr tcpip.Address) *tcpip.Error {
	s.mu.RLock()
	defer s.mu.RUnlock()

	if nic, ok := s.nics[id]; ok {
		return nic.RemoveAddress(addr)
	}

	return tcpip.ErrUnknownNICID
}

// AllAddresses returns a map of NICIDs to their protocol addresses (primary
// and non-primary).
func (s *Stack) AllAddresses() map[tcpip.NICID][]tcpip.ProtocolAddress {
	s.mu.RLock()
	defer s.mu.RUnlock()

	nics := make(map[tcpip.NICID][]tcpip.ProtocolAddress)
	for id, nic := range s.nics {
		nics[id] = nic.AllAddresses()
	}
	return nics
}

// GetMainNICAddress returns the first non-deprecated primary address and prefix
// for the given NIC and protocol. If no non-deprecated primary address exists,
// a deprecated primary address and prefix will be returned. Returns an error if
// the NIC doesn't exist and an empty value if the NIC doesn't have a primary
// address for the given protocol.
func (s *Stack) GetMainNICAddress(id tcpip.NICID, protocol tcpip.NetworkProtocolNumber) (tcpip.AddressWithPrefix, *tcpip.Error) {
	s.mu.RLock()
	defer s.mu.RUnlock()

	nic, ok := s.nics[id]
	if !ok {
		return tcpip.AddressWithPrefix{}, tcpip.ErrUnknownNICID
	}

	return nic.primaryAddress(protocol), nil
}

func (s *Stack) getRefEP(nic *NIC, localAddr, remoteAddr tcpip.Address, netProto tcpip.NetworkProtocolNumber) (ref *referencedNetworkEndpoint) {
	if len(localAddr) == 0 {
		return nic.primaryEndpoint(netProto, remoteAddr)
	}
	return nic.findEndpoint(netProto, localAddr, CanBePrimaryEndpoint)
}

// FindRoute creates a route to the given destination address, leaving through
// the given nic and local address (if provided).
func (s *Stack) FindRoute(id tcpip.NICID, localAddr, remoteAddr tcpip.Address, netProto tcpip.NetworkProtocolNumber, multicastLoop bool) (Route, *tcpip.Error) {
	s.mu.RLock()
	defer s.mu.RUnlock()

	isLocalBroadcast := remoteAddr == header.IPv4Broadcast
	isMulticast := header.IsV4MulticastAddress(remoteAddr) || header.IsV6MulticastAddress(remoteAddr)
	needRoute := !(isLocalBroadcast || isMulticast || header.IsV6LinkLocalAddress(remoteAddr))
	if id != 0 && !needRoute {
		if nic, ok := s.nics[id]; ok && nic.enabled() {
			if ref := s.getRefEP(nic, localAddr, remoteAddr, netProto); ref != nil {
				return makeRoute(netProto, ref.address(), remoteAddr, nic.linkEP.LinkAddress(), ref, s.handleLocal && !nic.isLoopback(), multicastLoop && !nic.isLoopback()), nil
			}
		}
	} else {
		for _, route := range s.routeTable {
			if (id != 0 && id != route.NIC) || (len(remoteAddr) != 0 && !route.Destination.Contains(remoteAddr)) {
				continue
			}
			if nic, ok := s.nics[route.NIC]; ok && nic.enabled() {
				if ref := s.getRefEP(nic, localAddr, remoteAddr, netProto); ref != nil {
					if len(remoteAddr) == 0 {
						// If no remote address was provided, then the route
						// provided will refer to the link local address.
						remoteAddr = ref.address()
					}

					r := makeRoute(netProto, ref.address(), remoteAddr, nic.linkEP.LinkAddress(), ref, s.handleLocal && !nic.isLoopback(), multicastLoop && !nic.isLoopback())
					if len(route.Gateway) > 0 {
						if needRoute {
							r.NextHop = route.Gateway
						}
					} else if subnet := ref.addrWithPrefix().Subnet(); subnet.IsBroadcast(remoteAddr) {
						r.RemoteLinkAddress = header.EthernetBroadcastAddress
					}

					return r, nil
				}
			}
		}
	}

	if !needRoute {
		return Route{}, tcpip.ErrNetworkUnreachable
	}

	return Route{}, tcpip.ErrNoRoute
}

// CheckNetworkProtocol checks if a given network protocol is enabled in the
// stack.
func (s *Stack) CheckNetworkProtocol(protocol tcpip.NetworkProtocolNumber) bool {
	_, ok := s.networkProtocols[protocol]
	return ok
}

// CheckLocalAddress determines if the given local address exists, and if it
// does, returns the id of the NIC it's bound to. Returns 0 if the address
// does not exist.
func (s *Stack) CheckLocalAddress(nicID tcpip.NICID, protocol tcpip.NetworkProtocolNumber, addr tcpip.Address) tcpip.NICID {
	s.mu.RLock()
	defer s.mu.RUnlock()

	// If a NIC is specified, we try to find the address there only.
	if nicID != 0 {
		nic, ok := s.nics[nicID]
		if !ok {
			return 0
		}

		ref := nic.findEndpoint(protocol, addr, CanBePrimaryEndpoint)
		if ref == nil {
			return 0
		}

		ref.decRef()

		return nic.id
	}

	// Go through all the NICs.
	for _, nic := range s.nics {
		ref := nic.findEndpoint(protocol, addr, CanBePrimaryEndpoint)
		if ref != nil {
			ref.decRef()
			return nic.id
		}
	}

	return 0
}

// SetPromiscuousMode enables or disables promiscuous mode in the given NIC.
func (s *Stack) SetPromiscuousMode(nicID tcpip.NICID, enable bool) *tcpip.Error {
	s.mu.RLock()
	defer s.mu.RUnlock()

	nic, ok := s.nics[nicID]
	if !ok {
		return tcpip.ErrUnknownNICID
	}

	nic.setPromiscuousMode(enable)

	return nil
}

// SetSpoofing enables or disables address spoofing in the given NIC, allowing
// endpoints to bind to any address in the NIC.
func (s *Stack) SetSpoofing(nicID tcpip.NICID, enable bool) *tcpip.Error {
	s.mu.RLock()
	defer s.mu.RUnlock()

	nic, ok := s.nics[nicID]
	if !ok {
		return tcpip.ErrUnknownNICID
	}

	nic.setSpoofing(enable)

	return nil
}

// AddLinkAddress adds a link address to the stack link cache.
func (s *Stack) AddLinkAddress(nicID tcpip.NICID, addr tcpip.Address, linkAddr tcpip.LinkAddress) {
	fullAddr := tcpip.FullAddress{NIC: nicID, Addr: addr}
	s.linkAddrCache.add(fullAddr, linkAddr)
	// TODO: provide a way for a transport endpoint to receive a signal
	// that AddLinkAddress for a particular address has been called.
}

// GetLinkAddress implements LinkAddressCache.GetLinkAddress.
func (s *Stack) GetLinkAddress(nicID tcpip.NICID, addr, localAddr tcpip.Address, protocol tcpip.NetworkProtocolNumber, waker *sleep.Waker) (tcpip.LinkAddress, <-chan struct{}, *tcpip.Error) {
	s.mu.RLock()
	nic := s.nics[nicID]
	if nic == nil {
		s.mu.RUnlock()
		return "", nil, tcpip.ErrUnknownNICID
	}
	s.mu.RUnlock()

	fullAddr := tcpip.FullAddress{NIC: nicID, Addr: addr}
	linkRes := s.linkAddrResolvers[protocol]
	return s.linkAddrCache.get(fullAddr, linkRes, localAddr, nic.linkEP, waker)
}

// Neighbors returns all IP to MAC address associations.
func (s *Stack) Neighbors(nicID tcpip.NICID) ([]NeighborEntry, *tcpip.Error) {
	s.mu.RLock()
	nic, ok := s.nics[nicID]
	s.mu.RUnlock()

	if !ok {
		return nil, tcpip.ErrUnknownNICID
	}

	return nic.neighbors()
}

// RemoveWaker removes a waker that has been added when link resolution for
// addr was requested.
func (s *Stack) RemoveWaker(nicID tcpip.NICID, addr tcpip.Address, waker *sleep.Waker) {
	if s.useNeighborCache {
		s.mu.RLock()
		nic, ok := s.nics[nicID]
		s.mu.RUnlock()

		if ok {
			nic.removeWaker(addr, waker)
		}
		return
	}

	s.mu.RLock()
	defer s.mu.RUnlock()

	if nic := s.nics[nicID]; nic == nil {
		fullAddr := tcpip.FullAddress{NIC: nicID, Addr: addr}
		s.linkAddrCache.removeWaker(fullAddr, waker)
	}
}

// AddStaticNeighbor statically associates an IP address to a MAC address.
func (s *Stack) AddStaticNeighbor(nicID tcpip.NICID, addr tcpip.Address, linkAddr tcpip.LinkAddress) *tcpip.Error {
	s.mu.RLock()
	nic, ok := s.nics[nicID]
	s.mu.RUnlock()

	if !ok {
		return tcpip.ErrUnknownNICID
	}

	return nic.addStaticNeighbor(addr, linkAddr)
}

// RemoveNeighbor removes an IP to MAC address association previously created
// either automically or by AddStaticNeighbor. Returns ErrBadAddress if there
// is no association with the provided address.
func (s *Stack) RemoveNeighbor(nicID tcpip.NICID, addr tcpip.Address) *tcpip.Error {
	s.mu.RLock()
	nic, ok := s.nics[nicID]
	s.mu.RUnlock()

	if !ok {
		return tcpip.ErrUnknownNICID
	}

	return nic.removeNeighbor(addr)
}

// ClearNeighbors removes all IP to MAC address associations.
func (s *Stack) ClearNeighbors(nicID tcpip.NICID) *tcpip.Error {
	s.mu.RLock()
	nic, ok := s.nics[nicID]
	s.mu.RUnlock()

	if !ok {
		return tcpip.ErrUnknownNICID
	}

	return nic.clearNeighbors()
}

// RegisterTransportEndpoint registers the given endpoint with the stack
// transport dispatcher. Received packets that match the provided id will be
// delivered to the given endpoint; specifying a nic is optional, but
// nic-specific IDs have precedence over global ones.
func (s *Stack) RegisterTransportEndpoint(nicID tcpip.NICID, netProtos []tcpip.NetworkProtocolNumber, protocol tcpip.TransportProtocolNumber, id TransportEndpointID, ep TransportEndpoint, flags ports.Flags, bindToDevice tcpip.NICID) *tcpip.Error {
	return s.demux.registerEndpoint(netProtos, protocol, id, ep, flags, bindToDevice)
}

// CheckRegisterTransportEndpoint checks if an endpoint can be registered with
// the stack transport dispatcher.
func (s *Stack) CheckRegisterTransportEndpoint(nicID tcpip.NICID, netProtos []tcpip.NetworkProtocolNumber, protocol tcpip.TransportProtocolNumber, id TransportEndpointID, flags ports.Flags, bindToDevice tcpip.NICID) *tcpip.Error {
	return s.demux.checkEndpoint(netProtos, protocol, id, flags, bindToDevice)
}

// UnregisterTransportEndpoint removes the endpoint with the given id from the
// stack transport dispatcher.
func (s *Stack) UnregisterTransportEndpoint(nicID tcpip.NICID, netProtos []tcpip.NetworkProtocolNumber, protocol tcpip.TransportProtocolNumber, id TransportEndpointID, ep TransportEndpoint, flags ports.Flags, bindToDevice tcpip.NICID) {
	s.demux.unregisterEndpoint(netProtos, protocol, id, ep, flags, bindToDevice)
}

// StartTransportEndpointCleanup removes the endpoint with the given id from
// the stack transport dispatcher. It also transitions it to the cleanup stage.
func (s *Stack) StartTransportEndpointCleanup(nicID tcpip.NICID, netProtos []tcpip.NetworkProtocolNumber, protocol tcpip.TransportProtocolNumber, id TransportEndpointID, ep TransportEndpoint, flags ports.Flags, bindToDevice tcpip.NICID) {
	s.cleanupEndpointsMu.Lock()
	s.cleanupEndpoints[ep] = struct{}{}
	s.cleanupEndpointsMu.Unlock()

	s.demux.unregisterEndpoint(netProtos, protocol, id, ep, flags, bindToDevice)
}

// CompleteTransportEndpointCleanup removes the endpoint from the cleanup
// stage.
func (s *Stack) CompleteTransportEndpointCleanup(ep TransportEndpoint) {
	s.cleanupEndpointsMu.Lock()
	delete(s.cleanupEndpoints, ep)
	s.cleanupEndpointsMu.Unlock()
}

// FindTransportEndpoint finds an endpoint that most closely matches the provided
// id. If no endpoint is found it returns nil.
func (s *Stack) FindTransportEndpoint(netProto tcpip.NetworkProtocolNumber, transProto tcpip.TransportProtocolNumber, id TransportEndpointID, r *Route) TransportEndpoint {
	return s.demux.findTransportEndpoint(netProto, transProto, id, r)
}

// RegisterRawTransportEndpoint registers the given endpoint with the stack
// transport dispatcher. Received packets that match the provided transport
// protocol will be delivered to the given endpoint.
func (s *Stack) RegisterRawTransportEndpoint(nicID tcpip.NICID, netProto tcpip.NetworkProtocolNumber, transProto tcpip.TransportProtocolNumber, ep RawTransportEndpoint) *tcpip.Error {
	return s.demux.registerRawEndpoint(netProto, transProto, ep)
}

// UnregisterRawTransportEndpoint removes the endpoint for the transport
// protocol from the stack transport dispatcher.
func (s *Stack) UnregisterRawTransportEndpoint(nicID tcpip.NICID, netProto tcpip.NetworkProtocolNumber, transProto tcpip.TransportProtocolNumber, ep RawTransportEndpoint) {
	s.demux.unregisterRawEndpoint(netProto, transProto, ep)
}

// RegisterRestoredEndpoint records e as an endpoint that has been restored on
// this stack.
func (s *Stack) RegisterRestoredEndpoint(e ResumableEndpoint) {
	s.mu.Lock()
	s.resumableEndpoints = append(s.resumableEndpoints, e)
	s.mu.Unlock()
}

// RegisteredEndpoints returns all endpoints which are currently registered.
func (s *Stack) RegisteredEndpoints() []TransportEndpoint {
	s.mu.Lock()
	defer s.mu.Unlock()
	var es []TransportEndpoint
	for _, e := range s.demux.protocol {
		es = append(es, e.transportEndpoints()...)
	}
	return es
}

// CleanupEndpoints returns endpoints currently in the cleanup state.
func (s *Stack) CleanupEndpoints() []TransportEndpoint {
	s.cleanupEndpointsMu.Lock()
	es := make([]TransportEndpoint, 0, len(s.cleanupEndpoints))
	for e := range s.cleanupEndpoints {
		es = append(es, e)
	}
	s.cleanupEndpointsMu.Unlock()
	return es
}

// RestoreCleanupEndpoints adds endpoints to cleanup tracking. This is useful
// for restoring a stack after a save.
func (s *Stack) RestoreCleanupEndpoints(es []TransportEndpoint) {
	s.cleanupEndpointsMu.Lock()
	for _, e := range es {
		s.cleanupEndpoints[e] = struct{}{}
	}
	s.cleanupEndpointsMu.Unlock()
}

// Close closes all currently registered transport endpoints.
//
// Endpoints created or modified during this call may not get closed.
func (s *Stack) Close() {
	for _, e := range s.RegisteredEndpoints() {
		e.Abort()
	}
	for _, p := range s.transportProtocols {
		p.proto.Close()
	}
	for _, p := range s.networkProtocols {
		p.Close()
	}
}

// Wait waits for all transport and link endpoints to halt their worker
// goroutines.
//
// Endpoints created or modified during this call may not get waited on.
//
// Note that link endpoints must be stopped via an implementation specific
// mechanism.
func (s *Stack) Wait() {
	for _, e := range s.RegisteredEndpoints() {
		e.Wait()
	}
	for _, e := range s.CleanupEndpoints() {
		e.Wait()
	}
	for _, p := range s.transportProtocols {
		p.proto.Wait()
	}
	for _, p := range s.networkProtocols {
		p.Wait()
	}

	s.mu.RLock()
	defer s.mu.RUnlock()
	for _, n := range s.nics {
		n.linkEP.Wait()
	}
}

// Resume restarts the stack after a restore. This must be called after the
// entire system has been restored.
func (s *Stack) Resume() {
	// ResumableEndpoint.Resume() may call other methods on s, so we can't hold
	// s.mu while resuming the endpoints.
	s.mu.Lock()
	eps := s.resumableEndpoints
	s.resumableEndpoints = nil
	s.mu.Unlock()
	for _, e := range eps {
		e.Resume(s)
	}
}

// RegisterPacketEndpoint registers ep with the stack, causing it to receive
// all traffic of the specified netProto on the given NIC. If nicID is 0, it
// receives traffic from every NIC.
func (s *Stack) RegisterPacketEndpoint(nicID tcpip.NICID, netProto tcpip.NetworkProtocolNumber, ep PacketEndpoint) *tcpip.Error {
	s.mu.Lock()
	defer s.mu.Unlock()

	// If no NIC is specified, capture on all devices.
	if nicID == 0 {
		// Register with each NIC.
		for _, nic := range s.nics {
			if err := nic.registerPacketEndpoint(netProto, ep); err != nil {
				s.unregisterPacketEndpointLocked(0, netProto, ep)
				return err
			}
		}
		return nil
	}

	// Capture on a specific device.
	nic, ok := s.nics[nicID]
	if !ok {
		return tcpip.ErrUnknownNICID
	}
	if err := nic.registerPacketEndpoint(netProto, ep); err != nil {
		return err
	}

	return nil
}

// UnregisterPacketEndpoint unregisters ep for packets of the specified
// netProto from the specified NIC. If nicID is 0, ep is unregistered from all
// NICs.
func (s *Stack) UnregisterPacketEndpoint(nicID tcpip.NICID, netProto tcpip.NetworkProtocolNumber, ep PacketEndpoint) {
	s.mu.Lock()
	defer s.mu.Unlock()
	s.unregisterPacketEndpointLocked(nicID, netProto, ep)
}

func (s *Stack) unregisterPacketEndpointLocked(nicID tcpip.NICID, netProto tcpip.NetworkProtocolNumber, ep PacketEndpoint) {
	// If no NIC is specified, unregister on all devices.
	if nicID == 0 {
		// Unregister with each NIC.
		for _, nic := range s.nics {
			nic.unregisterPacketEndpoint(netProto, ep)
		}
		return
	}

	// Unregister in a single device.
	nic, ok := s.nics[nicID]
	if !ok {
		return
	}
	nic.unregisterPacketEndpoint(netProto, ep)
}

// WritePacket writes data directly to the specified NIC. It adds an ethernet
// header based on the arguments.
func (s *Stack) WritePacket(nicID tcpip.NICID, dst tcpip.LinkAddress, netProto tcpip.NetworkProtocolNumber, payload buffer.VectorisedView) *tcpip.Error {
	s.mu.Lock()
	nic, ok := s.nics[nicID]
	s.mu.Unlock()
	if !ok {
		return tcpip.ErrUnknownDevice
	}

	// Add our own fake ethernet header.
	ethFields := header.EthernetFields{
		SrcAddr: nic.linkEP.LinkAddress(),
		DstAddr: dst,
		Type:    netProto,
	}
	fakeHeader := make(header.Ethernet, header.EthernetMinimumSize)
	fakeHeader.Encode(&ethFields)
	vv := buffer.View(fakeHeader).ToVectorisedView()
	vv.Append(payload)

	if err := nic.linkEP.WriteRawPacket(vv); err != nil {
		return err
	}

	return nil
}

// WriteRawPacket writes data directly to the specified NIC without adding any
// headers.
func (s *Stack) WriteRawPacket(nicID tcpip.NICID, payload buffer.VectorisedView) *tcpip.Error {
	s.mu.Lock()
	nic, ok := s.nics[nicID]
	s.mu.Unlock()
	if !ok {
		return tcpip.ErrUnknownDevice
	}

	if err := nic.linkEP.WriteRawPacket(payload); err != nil {
		return err
	}

	return nil
}

// NetworkProtocolInstance returns the protocol instance in the stack for the
// specified network protocol. This method is public for protocol implementers
// and tests to use.
func (s *Stack) NetworkProtocolInstance(num tcpip.NetworkProtocolNumber) NetworkProtocol {
	if p, ok := s.networkProtocols[num]; ok {
		return p
	}
	return nil
}

// TransportProtocolInstance returns the protocol instance in the stack for the
// specified transport protocol. This method is public for protocol implementers
// and tests to use.
func (s *Stack) TransportProtocolInstance(num tcpip.TransportProtocolNumber) TransportProtocol {
	if pState, ok := s.transportProtocols[num]; ok {
		return pState.proto
	}
	return nil
}

// AddTCPProbe installs a probe function that will be invoked on every segment
// received by a given TCP endpoint. The probe function is passed a copy of the
// TCP endpoint state before and after processing of the segment.
//
// NOTE: TCPProbe is added only to endpoints created after this call. Endpoints
// created prior to this call will not call the probe function.
//
// Further, installing two different probes back to back can result in some
// endpoints calling the first one and some the second one. There is no
// guarantee provided on which probe will be invoked. Ideally this should only
// be called once per stack.
func (s *Stack) AddTCPProbe(probe TCPProbeFunc) {
	s.tcpProbeFunc.Store(probe)
}

// GetTCPProbe returns the TCPProbeFunc if installed with AddTCPProbe, nil
// otherwise.
func (s *Stack) GetTCPProbe() TCPProbeFunc {
	p := s.tcpProbeFunc.Load()
	if p == nil {
		return nil
	}
	return p.(TCPProbeFunc)
}

// RemoveTCPProbe removes an installed TCP probe.
//
// NOTE: This only ensures that endpoints created after this call do not
// have a probe attached. Endpoints already created will continue to invoke
// TCP probe.
func (s *Stack) RemoveTCPProbe() {
	// This must be TCPProbeFunc(nil) because atomic.Value.Store(nil) panics.
	s.tcpProbeFunc.Store(TCPProbeFunc(nil))
}

// JoinGroup joins the given multicast group on the given NIC.
func (s *Stack) JoinGroup(protocol tcpip.NetworkProtocolNumber, nicID tcpip.NICID, multicastAddr tcpip.Address) *tcpip.Error {
	// TODO: notify network of subscription via igmp protocol.
	s.mu.RLock()
	defer s.mu.RUnlock()

	if nic, ok := s.nics[nicID]; ok {
		return nic.joinGroup(protocol, multicastAddr)
	}
	return tcpip.ErrUnknownNICID
}

// LeaveGroup leaves the given multicast group on the given NIC.
func (s *Stack) LeaveGroup(protocol tcpip.NetworkProtocolNumber, nicID tcpip.NICID, multicastAddr tcpip.Address) *tcpip.Error {
	s.mu.RLock()
	defer s.mu.RUnlock()

	if nic, ok := s.nics[nicID]; ok {
		return nic.leaveGroup(multicastAddr)
	}
	return tcpip.ErrUnknownNICID
}

// IsInGroup returns true if the NIC with ID nicID has joined the multicast
// group multicastAddr.
func (s *Stack) IsInGroup(nicID tcpip.NICID, multicastAddr tcpip.Address) (bool, *tcpip.Error) {
	s.mu.RLock()
	defer s.mu.RUnlock()

	if nic, ok := s.nics[nicID]; ok {
		return nic.isInGroup(multicastAddr), nil
	}
	return false, tcpip.ErrUnknownNICID
}

// IPTables returns the stack's iptables.
func (s *Stack) IPTables() *IPTables {
	return s.tables
}

// ICMPLimit returns the maximum number of ICMP messages that can be sent
// in one second.
func (s *Stack) ICMPLimit() rate.Limit {
	return s.icmpRateLimiter.Limit()
}

// SetICMPLimit sets the maximum number of ICMP messages that be sent
// in one second.
func (s *Stack) SetICMPLimit(newLimit rate.Limit) {
	s.icmpRateLimiter.SetLimit(newLimit)
}

// ICMPBurst returns the maximum number of ICMP messages that can be sent
// in a single burst.
func (s *Stack) ICMPBurst() int {
	return s.icmpRateLimiter.Burst()
}

// SetICMPBurst sets the maximum number of ICMP messages that can be sent
// in a single burst.
func (s *Stack) SetICMPBurst(burst int) {
	s.icmpRateLimiter.SetBurst(burst)
}

// AllowICMPMessage returns true if we the rate limiter allows at least one
// ICMP message to be sent at this instant.
func (s *Stack) AllowICMPMessage() bool {
	return s.icmpRateLimiter.Allow()
}

// IsAddrTentative returns true if addr is tentative on the NIC with ID id.
//
// Note that if addr is not associated with a NIC with id ID, then this
// function will return false. It will only return true if the address is
// associated with the NIC AND it is tentative.
func (s *Stack) IsAddrTentative(id tcpip.NICID, addr tcpip.Address) (bool, *tcpip.Error) {
	s.mu.RLock()
	defer s.mu.RUnlock()

	nic, ok := s.nics[id]
	if !ok {
		return false, tcpip.ErrUnknownNICID
	}

	return nic.isAddrTentative(addr), nil
}

// DupTentativeAddrDetected attempts to inform the NIC with ID id that a
// tentative addr on it is a duplicate on a link.
func (s *Stack) DupTentativeAddrDetected(id tcpip.NICID, addr tcpip.Address) *tcpip.Error {
	s.mu.Lock()
	defer s.mu.Unlock()

	nic, ok := s.nics[id]
	if !ok {
		return tcpip.ErrUnknownNICID
	}

	return nic.dupTentativeAddrDetected(addr)
}

// SetNDPConfigurations sets the per-interface NDP configurations on the NIC
// with ID id to c.
//
// Note, if c contains invalid NDP configuration values, it will be fixed to
// use default values for the erroneous values.
func (s *Stack) SetNDPConfigurations(id tcpip.NICID, c NDPConfigurations) *tcpip.Error {
	s.mu.Lock()
	defer s.mu.Unlock()

	nic, ok := s.nics[id]
	if !ok {
		return tcpip.ErrUnknownNICID
	}

	nic.setNDPConfigs(c)
	return nil
}

// NUDConfigurations gets the per-interface NUD configurations.
func (s *Stack) NUDConfigurations(id tcpip.NICID) (NUDConfigurations, *tcpip.Error) {
	s.mu.RLock()
	nic, ok := s.nics[id]
	s.mu.RUnlock()

	if !ok {
		return NUDConfigurations{}, tcpip.ErrUnknownNICID
	}

	return nic.NUDConfigs()
}

// SetNUDConfigurations sets the per-interface NUD configurations.
//
// Note, if c contains invalid NUD configuration values, it will be fixed to
// use default values for the erroneous values.
func (s *Stack) SetNUDConfigurations(id tcpip.NICID, c NUDConfigurations) *tcpip.Error {
	s.mu.RLock()
	nic, ok := s.nics[id]
	s.mu.RUnlock()

	if !ok {
		return tcpip.ErrUnknownNICID
	}

	return nic.setNUDConfigs(c)
}

// HandleNDPRA provides a NIC with ID id a validated NDP Router Advertisement
// message that it needs to handle.
func (s *Stack) HandleNDPRA(id tcpip.NICID, ip tcpip.Address, ra header.NDPRouterAdvert) *tcpip.Error {
	s.mu.Lock()
	defer s.mu.Unlock()

	nic, ok := s.nics[id]
	if !ok {
		return tcpip.ErrUnknownNICID
	}

	nic.handleNDPRA(ip, ra)

	return nil
}

// Seed returns a 32 bit value that can be used as a seed value for port
// picking, ISN generation etc.
//
// NOTE: The seed is generated once during stack initialization only.
func (s *Stack) Seed() uint32 {
	return s.seed
}

// Rand returns a reference to a pseudo random generator that can be used
// to generate random numbers as required.
func (s *Stack) Rand() *mathrand.Rand {
	return s.randomGenerator
}

func generateRandUint32() uint32 {
	b := make([]byte, 4)
	if _, err := rand.Read(b); err != nil {
		panic(err)
	}
	return binary.LittleEndian.Uint32(b)
}

func generateRandInt64() int64 {
	b := make([]byte, 8)
	if _, err := rand.Read(b); err != nil {
		panic(err)
	}
	buf := bytes.NewReader(b)
	var v int64
	if err := binary.Read(buf, binary.LittleEndian, &v); err != nil {
		panic(err)
	}
	return v
}

// FindNetworkEndpoint returns the network endpoint for the given address.
func (s *Stack) FindNetworkEndpoint(netProto tcpip.NetworkProtocolNumber, address tcpip.Address) (NetworkEndpoint, *tcpip.Error) {
	s.mu.RLock()
	defer s.mu.RUnlock()

	for _, nic := range s.nics {
		id := NetworkEndpointID{address}

		if ref, ok := nic.mu.endpoints[id]; ok {
			nic.mu.RLock()
			defer nic.mu.RUnlock()

			// An endpoint with this id exists, check if it can be
			// used and return it.
			return ref.ep, nil
		}
	}
	return nil, tcpip.ErrBadAddress
}

// FindNICNameFromID returns the name of the NIC for the given NICID.
func (s *Stack) FindNICNameFromID(id tcpip.NICID) string {
	s.mu.RLock()
	defer s.mu.RUnlock()

	nic, ok := s.nics[id]
	if !ok {
		return ""
	}

	return nic.Name()
}<|MERGE_RESOLUTION|>--- conflicted
+++ resolved
@@ -22,7 +22,6 @@
 import (
 	"bytes"
 	"encoding/binary"
-	"math"
 	mathrand "math/rand"
 	"sync/atomic"
 	"time"
@@ -50,41 +49,6 @@
 	// DefaultTOS is the default type of service value for network endpoints.
 	DefaultTOS = 0
 )
-
-const (
-	// fakeNetNumber is used as a protocol number in tests.
-	//
-	// This constant should match fakeNetNumber in stack_test.go.
-	fakeNetNumber tcpip.NetworkProtocolNumber = math.MaxUint32
-)
-
-type forwardingFlag uint32
-
-// Packet forwarding flags. Forwarding settings for different network protocols
-// are stored as bit flags in an uint32 number.
-const (
-	forwardingIPv4 forwardingFlag = 1 << iota
-	forwardingIPv6
-
-	// forwardingFake is used to test package forwarding with a fake protocol.
-	forwardingFake
-)
-
-func getForwardingFlag(protocol tcpip.NetworkProtocolNumber) forwardingFlag {
-	var flag forwardingFlag
-	switch protocol {
-	case header.IPv4ProtocolNumber:
-		flag = forwardingIPv4
-	case header.IPv6ProtocolNumber:
-		flag = forwardingIPv6
-	case fakeNetNumber:
-		// This network protocol number is used to test packet forwarding.
-		flag = forwardingFake
-	default:
-		// We only support forwarding for IPv4 and IPv6.
-	}
-	return flag
-}
 
 type transportProtocolState struct {
 	proto          TransportProtocol
@@ -441,6 +405,13 @@
 	networkProtocols   map[tcpip.NetworkProtocolNumber]NetworkProtocol
 	linkAddrResolvers  map[tcpip.NetworkProtocolNumber]LinkAddressResolver
 
+	// forwarding contains the whether packet forwarding is enabled or not for
+	// different network protocols.
+	forwarding struct {
+		sync.RWMutex
+		protocols map[tcpip.NetworkProtocolNumber]bool
+	}
+
 	// rawFactory creates raw endpoints. If nil, raw endpoints are
 	// disabled. It is set during Stack creation and is immutable.
 	rawFactory RawFactory
@@ -451,27 +422,12 @@
 
 	linkAddrCache *linkAddrCache
 
-<<<<<<< HEAD
-	mu         sync.RWMutex
-	nics       map[tcpip.NICID]*NIC
-	forwarding bool
+	mu   sync.RWMutex
+	nics map[tcpip.NICID]*NIC
 
 	// cleanupEndpointsMu protects cleanupEndpoints.
 	cleanupEndpointsMu sync.Mutex
 	cleanupEndpoints   map[TransportEndpoint]struct{}
-=======
-	mu   sync.RWMutex
-	nics map[tcpip.NICID]*NIC
-
-	// forwarding contains the enable bits for packet forwarding for different
-	// network protocols.
-	forwarding struct {
-		sync.RWMutex
-		flag forwardingFlag
-	}
-
-	cleanupEndpoints map[TransportEndpoint]struct{}
->>>>>>> 20293799
 
 	// route is the route table passed in by the user via SetRouteTable(),
 	// it is used by FindRoute() to build a route for a specific
@@ -799,6 +755,7 @@
 			Max:     DefaultMaxBufferSize,
 		},
 	}
+	s.forwarding.protocols = make(map[tcpip.NetworkProtocolNumber]bool)
 
 	// Add specified network protocols.
 	for _, netProto := range opts.NetworkProtocols {
@@ -926,23 +883,14 @@
 		return
 	}
 
-	flag := getForwardingFlag(protocol)
-
 	// If the forwarding value for this protocol hasn't changed then do
 	// nothing.
-	if s.forwarding.flag&getForwardingFlag(protocol) != 0 == enable {
+	if forwarding := s.forwarding.protocols[protocol]; forwarding == enable {
 		return
 	}
 
-	var newValue forwardingFlag
-	if enable {
-		newValue = s.forwarding.flag | flag
-	} else {
-		newValue = s.forwarding.flag & ^flag
-	}
-	s.forwarding.flag = newValue
-
-	// Enable or disable NDP for IPv6.
+	s.forwarding.protocols[protocol] = enable
+
 	if protocol == header.IPv6ProtocolNumber {
 		if enable {
 			for _, nic := range s.nics {
@@ -960,7 +908,7 @@
 func (s *Stack) Forwarding(protocol tcpip.NetworkProtocolNumber) bool {
 	s.forwarding.RLock()
 	defer s.forwarding.RUnlock()
-	return s.forwarding.flag&getForwardingFlag(protocol) != 0
+	return s.forwarding.protocols[protocol]
 }
 
 // SetRouteTable assigns the route table to be used by this stack. It
